#![cfg_attr(docsrs, feature(doc_auto_cfg))]
// #![doc = include_str!("../README.md")]
#![deny(unsafe_code)]
#![warn(
    clippy::unwrap_used,
    // missing_docs,
    missing_debug_implementations,
    missing_copy_implementations,
<<<<<<< HEAD
    rust_2018_idioms,
=======
    rust_2021_compatibility,
>>>>>>> 720f2bcc
    trivial_casts,
    trivial_numeric_casts,
    unused_qualifications
)]

mod fields;<|MERGE_RESOLUTION|>--- conflicted
+++ resolved
@@ -6,11 +6,7 @@
     // missing_docs,
     missing_debug_implementations,
     missing_copy_implementations,
-<<<<<<< HEAD
-    rust_2018_idioms,
-=======
     rust_2021_compatibility,
->>>>>>> 720f2bcc
     trivial_casts,
     trivial_numeric_casts,
     unused_qualifications
